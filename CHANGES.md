# 変更履歴

- CHANGE
    - 下位互換のない変更
- UPDATE
    - 下位互換がある変更
- ADD
    - 下位互換がある追加
- FIX
    - バグ修正

<<<<<<< HEAD
## develop

- [CHANGE] SoraMediaChannel のコンストラクタ引数 channelId の型を String? から String に変更する
  - @enm10k
- [ADD] データチャネルシグナリングに対応する
  - data_channel_signlaing, ignore_disconnect_websocket パラメータ設定を追加する
  - onDataChannel コールバックを実装する
  - 各 label に対応するデータチャネル関係のコールバックを実装する
  - WebSocket 側の `type:switched` 受信の処理を追加する
  - @shino
- [FIX] 終了前にシグナリング Disconnect メッセージ送信を追加する
  - 状態により WebSocket, DataChannel どちらかで送信する
  - @shino
- [FIX] offer に data_channels が含まれない場合に対応する
  - @shino
- [FIX] NotificationMessage に turnTransportType を追加する
=======
## 2021.1.1

- [FIX] Sora への接続時に simulcast_rid を指定するとエラーになる現象を修正する
  - @enm10k
- [CHANGE] enum class SimulcastRid の定義を `jp.shiguredo.sora.sdk.channel.signaling.message` から `jp.shiguredo.sora.sdk.channel.option.SoraVideoOption` に移動する
>>>>>>> bdc85cb9
  - @enm10k

## 2021.1

- [CHANGE] SoraAudioOption.Codec から PCMU を外す
    - @enm10k
- [UPDATE] libwebrtc を 89.4389.7.0 に上げる
    - @enm10k
- [UPDATE] Kotlin を 1.4.31 に上げる
    - @szktty
- [UPDATE] Gradle を 6.8.3 に上げる
- [UPDATE] 依存ライブラリーのバージョンを上げる
    - `com.android.tools.build:gradle` を 4.1.2 に上げる
    - `com.squareup.okhttp3:okhttp` を 4.8.1 に上げる
    - `io.reactivex.rxjava2:rxjava` を 2.2.19 に上げる
    - `io.reactivex.rxjava2:rxkotlin` を 2.4.0 に上げる
    - `com.github.ben-manes:gradle-versions-plugin` を 0.38.0 に上げる
    - `org.ajoberstar.grgit:grgit-gradle` を 4.1.0 に上げる
    - `com.squareup.okhttp3:okhttp` を 4.9.1 に上げる
    - `io.reactivex.rxjava2:rxjava` を 2.2.21 に上げる
    - @szktty @enm10k
- [UPDATE] シグナリング pong に統計情報を含める
    - @szktty
- [UPDATE] Sora のサイマルキャスト機能に追従する
    - @szktty
- [UPDATE] Sora のスポットライト機能に追従する
    - @szktty
- [UPDATE] サイマルキャストで VP8 / H.264 (ハードウェアアクセラレーション含む) に対応する
    - @szktty @enm10k
- [UPDATE] `SoraMediaOption.enableSimulcast()` に引数を追加する
    - @szktty
- [UPDATE] `SoraMediaOption.enableSpotlight()` を追加する
    - @szktty
- [UPDATE] `SoraSpotlightOption` を追加する
    - @szktty
- [UPDATE] `SoraMediaChannel.connectionId` を追加する
    - @szktty
- [UPDATE] `NotificationMessage.data` を追加する
    - @enm10k
- [UPDATE] 廃止予定のプロパティに Deprecated アノテーションを追加する
    - ChannelAttendeesCount.numberOfUpstreams
    - ChannelAttendeesCount.numberOfDownstreams
    - NotificationMessage.numberOfUpstreamConnections
    - NotificationMessage.numberOfDownstreamConnections
    - @enm10k
- [UPDATE] 変更予定のプロパティに Deprecated アノテーションを追加する
    - NotificationMessage.metadataList -> NotificationMessage.data に変更予定
    - @enm10k
- [FIX] スポットライトレガシーに対応する
    - スポットライトレガシーを利用する際は `Sora.usesSpotlightLegacy = true` を設定する必要があります
    - スポットライトレガシーは 2021 年 12 月に予定されている Sora のアップデートで廃止されます
    - @szktty
- [FIX] NotificationMessage に漏れていた以下のフィールドを追加する
    - authn_metadata
    - authz_metadata
    - channel_sendrecv_connections
    - channel_sendonly_connections
    - channel_recvonly_connections
    - @enm10k
- [FIX] サイマルキャストのパラメーター active: false が無効化されてしまう問題を修正する
    - @enm10k
- [FIX] サイマルキャストで TextureBuffer のエンコードに対応する
    - TextureBuffer と HardwareVideoEncoder の場合にはスケーリング処理が simulcast_encoder_adapter で
      行われないため、initEncode の情報を元にスケーリングを処理するレイヤを追加
    - 同じレイヤでストリームごとにスレッドを起こし、そのスレッド上で内部エンコーダに移譲するように変更
    - @shino

## 2020.3

- [UPDATE] libwebrtc を 83.4103.12.2 に上げる
    - @szktty
- [UPDATE] `com.android.tools.build:gradle` を 4.0.0 に上げる
    - @szktty
- [UPDATE] `com.squareup.okhttp3:okhttp` を 4.7.2 に上げる
    - @szktty
- [ADD] 新しいロール (`sendonly`, `recvonly`, `sendrecv`) に対応する
    - @szktty
- [CHANGE] 古いロール (`upstream`, `downstream`) を削除する
    - @szktty
- [CHANGE] `SoraAudioOption.audioSource` のデフォルト値を `VOICE_COMMUNICATION` に変更する
    - @szktty

## 2020.2

- [CHANGE] `compileSdkVersion` を 29 に上げる
    - @szktty
- [CHANGE] `targetSdkVersion` を 29 に上げる
    - @szktty
- [CHANGE] シグナリング connect に含めるクライアント情報を変更する
    - @szktty
- [UPDATE] Kotlin を 1.3.72 に上げる
    - @szktty
- [UPDATE] Dokka を 0.10.1 に上げる
    - @szktty
- [UPDATE] libwebrtc を 79.5.1 に上げる
    - @szktty
- [UPDATE] `com.android.tools.build:gradle` を 3.6.3 に上げる
    - @szktty
- [UPDATE] `com.squareup.okhttp3:okhttp` を 4.6.0 に上げる
    - @szktty
- [UPDATE] `junit:junit` を `4.13` に上げる
    - @szktty
- [ADD] Offer SDP 生成失敗時、エラーメッセージをシグナリング connect の `sdp_error` に含めて送信する
    - @szktty

## 2020.1

- [ADD] `CameraCapturerFactory` にフロント/リアカメラの優先順位のオプションを追加する
    - @shino
- [ADD] サイマルキャスト配信のエンコーダ設定変更用コールバックを追加する
    - `SoraMediaChannel.Listener#onSenderEncodings()`
    - @shino
- [ADD] 定数 `SoraErrorReason.ICE_DISCONNECTED` を追加する
    - @shino
- [ADD] `SoraMediaChannel.Listener` に `onWarning` メソッドを追加する
    - このバージョンでは `ICE_DISCONNECTED` の通知のみに利用している
    - 想定ユースケースは、ネットワークが不安定であることを UI に伝えること
    - デフォルト実装は処理なしである
    - @shino
- [UPDATE] `com.android.tools.build:gradle` を 3.5.3 に上げる
    - @shino
- [FIX] IceConnectionState = disconnected では切断処理を行わないよう変更する
    - @shino

## 1.10.0

### UPDATE

- `minSdkVersion` を 21 に上げる
  - `com.squareup.okhttp3:okhttp` 4.2.2 が `minSdkVersion` 21 以上にのみ対応するため
  - @szktty
- libwebrtc を 78.8.0 に上げる
  - @szktty
- Android Studio 3.5.1 に対応する
  - @szktty
- Kotlin を 1.3.50 に上げる
  - @szktty
- Dokka を 0.10.0 に上げる
  - @szktty
- `com.android.tools.build:gradle` を 3.5.2 に上げる
  - @szktty
- `com.squareup.okhttp3:okhttp` を 4.2.2 に上げる
  - @szktty
- `com.google.code.gson:gson` を 2.8.6 に上げる
  - @szktty
- `org.robolectric:robolectric` を 4.3.1 に上げる
  - @szktty
- AudioDeviceManager 生成時のパラメータをオプション `SoraAudioOption` に追加する
  - `audioSource`: `android.media.MediaRecorder.AudioSource` のいずれか
  - `useStereoInput`: boolean
  - `useStereoOutput`: boolean
  - @shino

### ADD

- シグナリング connect メッセージに `sdk_type`, `sdk_version` と `user_agent` を追加する
  - @shino
- シグナリング connect メッセージに `audio.opus_params` を追加する
  - @shino
- 1:N サイマルキャストの視聴に対応する
  - @shino

### CHANGE

- 時雨堂ビルドの libwebrtc ライブラリ名称を変更する
  - 旧: `sora-webrtc-android` 、 新: `shiguredo-webrtc-android`
  - `transitive = true` で `sora-android-sdk` に依存している場合はアプリ側の変更は不要
  - @shino
- シグナリング connect メッセージから `simulcast_rid` を削除する
  - @shino

### FIX

- 視聴のみかつ H.264 を指定した場合に接続できない現象を修正する
  - @szktty

## 1.9.0

### UPDATE

- libwebrtc を 75.16.0 に上げる
  - @shino
- Android Studio 3.4.2 に対応する
  - @shino
- Kotlin を 1.3.41 に上げる
  - @shino
- `com.squareup.okhttp3:okhttp` を 3.14.2 に上げる
  - @shino
- `io.reactivex.rxjava2:rxjava` を 2.2.10 に上げる
  - @shino
- `androidx.test:core` を 1.2.0 に上げる
  - @shino
- `org.robolectric:robolectric` を 4.3 に上げる
  - @shino

### ADD

- `SoraMediaOption` に `audioBitrate` 設定を追加する
  - @shino
- `SoraMediaOption` に `audioOption: SoraAudioOption` を追加する
  - @shino
- `SoraAudioOption` に libwebrtc 独自の音声処理設定のキーを追加する
  - media constraints キーとの対応は以下の通り:
  - `ECHO_CANCELLATION_CONSTRAINT`: `"googEchoCancellation"` 設定のキー
  - `AUTO_GAIN_CONTROL_CONSTRAINT`: `"googAutoGainControl"` 設定のキー
  - `HIGH_PASS_FILTER_CONSTRAINT`:  `"googHighpassFilter"` 設定のキー
  - `NOISE_SUPPRESSION_CONSTRAINT`: `"googNoiseSuppression""` 設定のキー
  - @shino
- `SoraAudioOption` に音声処理に関するインターフェースをを追加する
  - AudioDeviceModule インスタンスの設定、デフォルトは null で `JavaAudioDeviceModule` を内部で生成する
  - ハードウェアの AEC (acoustic echo canceler) の利用有無、デフォルトでは可能な場合利用する
  - ハードウェアの NS (noise suppressor) の利用有無、デフォルトでは可能な場合利用する
  - libwebrtc 独自の音声処理の無効化設定、デフォルトはすべて有効。
    - `audioProcessingEchoCancellation`: `"googEchoCancellation"` に対応
    - `audioProcessingAutoGainControl`: `"googAutoGainControl"` に対応
    - `audioProcessingHighpassFilter`:  `"googHighpassFilter"` に対応
    - `audioProcessingNoiseSuppression`: `"googNoiseSuppression""` に対応
  - これらの設定の組み合わせ方によっては、端末依存でマイクからの音声が取れないことがあるため、
    設定を決める際には実端末での動作確認が必要
  - @shino
- `SoraErrorReason` に音声の録音(audio record)、音声トラック(audio track)のエラーを追加する
  - @shino
- `SoraMediaChannel.Lister` のコールバックに `onError(SoraErrorReason, String)` を追加する
  - デフォルトで何もしない実装のため、ソースコード上の変更は不要
  - このバージョンでは `JavaAudioDeviceModule` の audio record, audio track 関連のエラーが
    このコールバックを通して通知される
  - @shino
- rid-based simulcast に部分的に対応する
  - 現状では、ソフトウェアエンコーダの配信のみで動作する
  - 映像コーデックは VP8 のみの対応する
  - fixed resolution と一緒に使うとクラッシュ(SEGV)することが分かっている
    - 関連してそうな issue: 10713 - Transceiver/encodings based simulcast does not work in desktop sharing
      - https://bugs.chromium.org/p/webrtc/issues/detail?id=10713
      - closed になっているため、libwebrtc の最新版では修正されている可能性あり
  - @shino
- getStats を定期的に実行し統計を取得する API を追加する
  - @shino

### CHANGE

- `org.webrtc.PeerConnectionFactory` に明示的に `JavaAudioDeviceModule` を渡すように変更する
  - libwebrtc にて `org.webrtc.LegacyAudioDeviceModule` が無くなり、明示的に audio device module を
    指定するよう変更されたため
  - 7452 - Move Android audio code to webrtc/sdk/android - webrtc - Monorail
    - https://bugs.chromium.org/p/webrtc/issues/detail?id=7452
  - Use JavaAudioDeviceModule as default (Ib99adc50) · Gerrit Code Review
    - https://webrtc-review.googlesource.com/c/src/+/123887
  - @shino
- `org.webrtc.audio.JavaAudioDeviceModule` の `HardwareAcousticEchoCanceler`,
  `HardwareNoiseSuppressor` をデフォルトで有効にする
  - 無効化したい場合には、個別に `SoraAudioOption` で設定し `SoraMediaOption` 経由で渡せる
  - @shino
- audio source 作成時のデフォルト `MediaConstraint` で、audio processing の無効化をなくす
  - 無効化したい場合には、個別に `SoraAudioOption` で設定し `SoraMediaOption` 経由で渡せる
  - @shino


## 1.8.1

### UPDATE

- libwebrtc を 73.10.1 に上げる
  - @shino
- encoder/decoder の対応コーデックのログ出力コメントを追加する
  - @shino
- Kotlin を 1.3.30 に上げる
  - @shino
- Android Studio 3.4.0 に対応する
  - @shino
- `SoraMediaOption` に `VideoEncoderFactory`、`VideoDecoderFactory` を指定するオプションを追加する
  - [プレビュー版]
  - @shino
- `SoraMediaChannel` のコンストラクタに `@JvmOverloads` を追加し、Java からオーバーロードされて
  見えるよう変更する
  - これにより第 6 引数のタイムアウト値を省略したコンストラクタを呼び出せるようになる
  - @shino
- シグナリング connect メッセージの metadata を文字列だけでなく任意の型を受け付けるよう変更する
  - 値は gson で変換できる必要がある
  - 文字列化された JSON を受け取った場合には、1.8.0 までと同様に、そのまま文字列値として取扱う
  - @shino
- シグナリング connect メッセージに `client_id` フィールドを追加する
  - Sora 19.04 より前のバージョンでは、このフィールドを文字列に設定するとエラーになる
  - @shino
- シグナリング connect メッセージの `signaling_notify_metadata` を `SoraMediaChannel` コンストラクタから
  指定できるようにする
  - 値は gson で変換できる必要がある
  - オプション引数のため、これまでのコードでは指定なしで動作する
  - Java で書かれたアプリケーションでは `SoraMediaChannel` のコンストラクタで `signalingNotifyMetadata` を
    を指定するには `clientId` を渡す必要がある。アプリケーションとして指定しない場合には null を渡すことで
    シグナリング connect メッセージには `client_id` が含まれない。
  - @shino
- シグナリングパラメータのフィールド、型を Sora 19.04 に合わせ更新する
  - 型定義は https://sora.shiguredo.jp/doc/SIGNALING_TYPE.html を参照
  - @shino
- `gradle.properties.example` に Robolectric の設定 `android.enableUnitTestBinaryResources=true` を追加する
  - @shino
- Sora 19.04.0 での `connection_id` 導入に伴い、ローカルトラック判定を `connection_id` で行うよう変更する
  - 以前のバージョンでも動作するよう、offer に `connection_id` がない場合はこれまでどおり `client_id` を使う
  - @shino
- シグナリング通知機能の network.status に対応する
  - @shino
- `com.squareup.okhttp3:okhttp` を 3.14.1 に上げる
  - @shino
- `io.reactivex.rxjava2:rxandroid` を 2.1.1 に上げる
  - @shino
- `io.reactivex.rxjava2:rxjava` を 2.2.8 に上げる
  - @shino

### CHANGE

- `kotlin-stdlib-jdk7` 依存を `kotlin-stdlib` に変更する
  - `minSdkVersion` が 16 であるため
  - @shino

### ADD

- `CameraCapturerFactory` に解像度維持を優先するオプションを追加した
  - @shino

## 1.8.0

### UPDATE

- libwebrtc を 71.16.0 に上げる
  - @shino
- Kotlin を 1.3.20 に上げる
  - @shino
- libwebrtc の M72 をスキップする
  - バグによりビルドは出来るが動作しないため
  - そのバグは M73 branch では修正済み: https://webrtc-review.googlesource.com/c/112283
  - @shino
- `com.squareup.okhttp3:okhttp` を 3.12.1 に上げる
  - @shino
- `io.reactivex.rxjava2:rxjava` を 2.2.6 に上げる
  - @shino
- Android Studio 3.3 に対応する
  - @shino
- `com.github.dcendents:android-maven-gradle-plugin` を 2.1 に上げる
  - @shino
- WebRTC 1.0 spec に一部追従する
  - offerToReceiveAudio/offerToReceiveVideo から Transceiver API に変更する。
  - onTrack, onRemoveTrack は libwebrtc android sdk で対応されていないため見送った。
  - @shino

### CHANGE

- SDP semantics のデフォルト値を Unified Plan に変更する
  - upstream のシグナリングで audio や video が false の場合でも、他の配信者の
    audio や video のトラックを受信する SDP が Sora から offer されるように変更される。
  - Plan B のときには audio false のときには audio track が SDP に含まれず、
    video が false のときには video のトラックが含まれていなかった。
    これは Plan B の制限による挙動であった。
  - @shino

## 1.7.1

### UPDATE

- dokka を 0.9.17 に上げる
  - 不要な generated クラスの HTML が出力されなくなった
  - sora-android-sdk-doc の api doc はすでに 0.9.17 生成版で更新済み
  - @shino
- Kotlin を 1.2.71 に上げる
  - @shino
- `com.google.code.gson:gson` を 2.8.5 に上げる
  - @shino
- `com.squareup.okhttp3:okhttp` を 3.11.0 に上げる
  - @shino
- `io.reactivex.rxjava2:rxandroid` を 2.1.0 に上げる
  - @shino
- `io.reactivex.rxjava2:rxjava` を 2.2.2 に上げる
  - @shino
- `io.reactivex.rxjava2:rxkotlin` を 2.3.0 に上げる
  - @shino
- Android Studio 3.2.1 に対応する
  - @shino
- libwebrtc を 70.14.0 に上げる
  - @shino

### ADD

- Unified Plan に試験的に対応する
  - @shino

### FIX

- Sora サーバで turn が無効の場合にシグナリングに失敗する問題を修正する
  - @shino

## 1.7.0

### UPDATE

- Android Studio 3.1.4 に対応する
  - @shino
- libwebrtc を 68.10.1.1 に上げる
  - @shino

### ADD

- webrtc-buildのバージョンと webrtc git のハッシュのログを追加した
  - @shino

### CHANGE

- SoraSerivceUtil.isRunning を削除した
  - Oreo で `ActivityManager#getRunningSerivces` が deprecated になったため
  - @shino

## 1.6.0

### UPDATE

- Android Studio 3.1.3 に対応する
  - @shino
- Kotlin を 1.2.51 に上げる
  - @shino
- PeerConnectionFactory を builder から作るよう修正する
  - @shino
- libwebrtc を 67.28.0.1 に上げる
  - @shino

### ADD

- 時雨堂ビルドの libwebrtc AAR を jitpack.io 上にホストする
  - @shino
- jitpack.io 化に伴い libwebrtc バージョンを 66.8.1.1 とする
  - バイナリとしては 66.8.1 と同一
  - @shino
- connect オプションの spotlight に対応する
  - @shino
- 映像の解像度の選択肢を増やした
  - @shino
- SoraMediaOption に enableCpuOveruseDetection を追加する
  - @shino
- SoraMediaOption に sdpSemantics を追加する
  - ただし動作確認は Plan-B のみ
  - @shino
- SoraMediaOption に tcpCandidatePolicy を追加する
  - もともと内部的に用いていたオプションの格上げ
  - デフォルト値はこれまでと同様に ENABLED
  - @shino
- `NotificationMessage` に `clientId` を追加する
  - どちらも必須
  - @shino
- `NotificationMessage` に `audio`, `video`, `metadata`, `metadataList`, `channelId`, `spotlightId`,
  `fixed` を追加する
  - すべてオプション(nullable)
  - @shino
- `SoraMediaChannel` にシグナリング通知機能のメッセージ受信コールバックを追加する
  - @shino

### CHANGE

- MediaStream#label() の代わりに id を使うよう変更する
  - @shino
- `NotificationMessage` の `role`, `connectionTime`, `numberOfConnections`, `numberOfUpstreamConnections`,
  `numberOfDownstreamConnections` フィールドをオプション(nullable)に変更する
  - 型チェックとして下位互換性を壊す変更
  - これらのフィールドを参照しているソースコードは修正の必要がある
  - @shino
- スナップショット機能を削除した
  - @shino

### FIX

- 自分のストリーム判断に配信ストリームがある場合のみの条件があったが、マルチストリームの場合という
  条件に置き換える
  - single stream (pub, sub) およびマルチストリームではこの変更は影響なし
  - スポットライトのみ影響があり、視聴モードでも自分の `clientId` が MSID のストリームについて
    `onAddRemotestream` イベントを発火させないようになる
  - @shino

## 1.5.4

### UPDATE

- PeerConnectionFactory.createPeerConnection/3 deprecated に対応する
  - @shino

## 1.5.3

### UPDATE

- libwebrtc を 66.8.1 に上げる
  - @shino
- Kotlin を 1.2.31 に上げる
  - @shino

## 1.5.2

### UPDATE

- libwebrtc を 64.5.0 に上げる
  - @shino
- deprecated warning を潰す
  - @shino
- Signaling connect 時に client offer の SDP を載せる
  - @shino
- Kotlin 1.2.30 に上げる
  - @shino
- libjingle のデバッグログ有効化フラグを追加した
  - @shino
- Signaling が 1000 以外 で close した時に warning ログを出すよう変更する
  - @shino

### FIX

- PeerConnectionFactory 生成を UI thread 上で行うよう修正する
  - @shino

## 1.5.1

### ADD

- Kotlin doc comment ををいくつかの定義に追加する
  - @shino

## 1.5.0

### ADD

- Sora のプッシュ API のメッセージを SoraMediaChannel.Listener に伝える機能を追加する
  - @shino

## 1.4.1

### UPDATE

- 依存ライブラリのバージョンを上げる
  - @shino

## 1.4.0

### CHANGE

- AAR に release classifier が付かないようにする
  - @shino

### UPDATE

- Android Studio 3.0 に対応する
  - gradle: 4.1
  - android-maven-gradle-plugin: 2.0
  - @shino

- Kotlin 1.2.10 に上げる
  - @shino

## 1.3.1

### UPDATE

- libwebrtc を 63.13.0 に上げる
  - @shino
- Kotlin 1.1.51 に上げる
  - @shino
- CircleCI でのビルドを設定した
  - @shino

## 1.3.0

### FIX

- 自身が down を持たない場合に multistream が有効にならない現象を修正する
  - @shino
- 自身が up を持たない場合にリモートストリームが通知されない現象を修正する
  - @shino

## 1.2.0

### UPDATE

- libwebrtc を 61.5.0 に上げる
  - @shino

## 1.1.0

### UPDATE

- 依存ライブラリのバージョンを上げる
  - @shino

### ADD

- sources jar を生成する
  - @shino
- libwebrtc.aar ダウンロードを gradle task 化する
  - @shino
- JitPack に対応する
  - @shino

### CHANGE

- libwebrtc.aar を sora-android-sdk の release AAR に含める
  - @shino

## 1.0.0

- 最初のリリース
  - @shino<|MERGE_RESOLUTION|>--- conflicted
+++ resolved
@@ -9,7 +9,6 @@
 - FIX
     - バグ修正
 
-<<<<<<< HEAD
 ## develop
 
 - [CHANGE] SoraMediaChannel のコンストラクタ引数 channelId の型を String? から String に変更する
@@ -26,13 +25,13 @@
 - [FIX] offer に data_channels が含まれない場合に対応する
   - @shino
 - [FIX] NotificationMessage に turnTransportType を追加する
-=======
+  - @enm10k
+
 ## 2021.1.1
 
 - [FIX] Sora への接続時に simulcast_rid を指定するとエラーになる現象を修正する
   - @enm10k
 - [CHANGE] enum class SimulcastRid の定義を `jp.shiguredo.sora.sdk.channel.signaling.message` から `jp.shiguredo.sora.sdk.channel.option.SoraVideoOption` に移動する
->>>>>>> bdc85cb9
   - @enm10k
 
 ## 2021.1
