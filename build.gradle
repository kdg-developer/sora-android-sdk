apply plugin: "com.github.ben-manes.versions"
apply plugin: "org.ajoberstar.grgit"
apply plugin: 'org.jetbrains.dokka'

buildscript {
    ext.kotlin_version = '1.4.31'
<<<<<<< HEAD
    ext.libwebrtc_version = '93.4577.8.0.2'
=======
    ext.libwebrtc_version = '96.4664.2.1'
>>>>>>> dc6db0c7

    ext.dokka_version = '1.5.31'

    repositories {
        google()
        gradlePluginPortal()
        mavenCentral()
    }

    dependencies {
        classpath 'com.android.tools.build:gradle:4.2.2'
        classpath 'com.github.dcendents:android-maven-gradle-plugin:2.1'
        classpath "org.jetbrains.kotlin:kotlin-gradle-plugin:${kotlin_version}"
        classpath 'org.ajoberstar.grgit:grgit-gradle:4.1.1'

        classpath "org.jetbrains.dokka:dokka-gradle-plugin:${dokka_version}"
        classpath "com.github.ben-manes:gradle-versions-plugin:0.38.0"
        classpath "org.jlleitschuh.gradle:ktlint-gradle:10.2.0"
    }
}

allprojects {
    repositories {
        google()
        mavenCentral()
        maven { url 'https://jitpack.io' }
    }
}

task clean(type: Delete) {
    delete rootProject.buildDir
}

dependencyUpdates.resolutionStrategy = {
  componentSelection { rules ->
    rules.all { ComponentSelection selection ->
      boolean rejected = ['alpha', 'beta', 'rc', 'M'].any { qualifier ->
        selection.candidate.version ==~ /(?i).*[.-]${qualifier}[.\d-]*/
      }
      if (rejected) {
        selection.reject('Release candidate')
      }
    }
  }
}<|MERGE_RESOLUTION|>--- conflicted
+++ resolved
@@ -4,11 +4,7 @@
 
 buildscript {
     ext.kotlin_version = '1.4.31'
-<<<<<<< HEAD
-    ext.libwebrtc_version = '93.4577.8.0.2'
-=======
-    ext.libwebrtc_version = '96.4664.2.1'
->>>>>>> dc6db0c7
+    ext.libwebrtc_version = '98.4758.0.0.1'
 
     ext.dokka_version = '1.5.31'
 
