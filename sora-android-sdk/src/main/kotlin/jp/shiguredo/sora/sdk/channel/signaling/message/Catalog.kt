package jp.shiguredo.sora.sdk.channel.signaling.message

import com.google.gson.annotations.SerializedName
import jp.shiguredo.sora.sdk.util.SDKInfo

data class MessageCommonPart(
        @SerializedName("type") val type: String?
)

data class PingMessage(
        @SerializedName("type") val type: String = "ping",
        @SerializedName("stats") val stats: Boolean?
)

data class PongMessage(
        @SerializedName("type") val type: String = "pong",
        @SerializedName("stats") val stats: Any? = null
)

data class ConnectMessage(
        @SerializedName("type")        val type:                      String = "connect",
        @SerializedName("role")        var role:                      String,
        @SerializedName("channel_id")  val channelId:                 String,
        @SerializedName("client_id")   val clientId:                  String? = null,
        @SerializedName("metadata")    val metadata:                  Any? = null,
        @SerializedName("signaling_notify_metadata")
<<<<<<< HEAD
                                       val signalingNotifyMetadata:   Any? = null,
        @SerializedName("multistream") val multistream:               Boolean = false,
        @SerializedName("spotlight")   var spotlight:                 Any? = null,
        @SerializedName("spotlight_number")
                                       var spotlightNumber:           Int? = null,
        @SerializedName("simulcast")   var simulcast:                 Boolean? = false,
        @SerializedName("simulcast_rid")
                                       var simulcastRid:              SimulcastRid? = null,
        @SerializedName("video")       var video:                     Any? = null,
        @SerializedName("audio")       var audio:                     Any? = null,
        @SerializedName("sora_client") val soraClient:                String = SDKInfo.sdkInfo(),
        @SerializedName("libwebrtc")   val libwebrtc:                 String = SDKInfo.libwebrtcInfo(),
        @SerializedName("environment") val environment:               String = SDKInfo.deviceInfo(),
        @SerializedName("sdp")         val sdp:                       String? = null,
        @SerializedName("sdp_error")   val sdp_error:                 String? = null,
        @SerializedName("data_channel_signaling")
                                       val dataChannelSignaling:      Boolean? = null,
        @SerializedName("ignore_disconnect_websocket")
                                       val ignoreDisconnectWebsocket: Boolean? = null
=======
                                       val signalingNotifyMetadata: Any? = null,
        @SerializedName("multistream") val multistream:             Boolean = false,
        @SerializedName("spotlight")   var spotlight:               Any? = null,
        @SerializedName("spotlight_number") var spotlightNumber: Int? = null,
        @SerializedName("simulcast")   var simulcast:               Boolean? = false,
        @SerializedName("simulcast_rid") var simulcastRid: String? = null,
        @SerializedName("video")       var video:                   Any? = null,
        @SerializedName("audio")       var audio:                   Any? = null,
        @SerializedName("sora_client") val soraClient:              String = SDKInfo.sdkInfo(),
        @SerializedName("libwebrtc")   val libwebrtc:               String = SDKInfo.libwebrtcInfo(),
        @SerializedName("environment") val environment:             String = SDKInfo.deviceInfo(),
        @SerializedName("sdp")         val sdp:                     String? = null,
        @SerializedName("sdp_error")   val sdp_error:               String? = null
>>>>>>> bdc85cb9
)

data class VideoSetting(
        @SerializedName("codec_type") val codecType: String,
        @SerializedName("bit_rate")   var bitRate:   Int?    = null
)

data class AudioSetting(
        @SerializedName("codec_type")  val codecType:  String?,
        @SerializedName("bit_rate")    var bitRate:    Int?    = null,
        @SerializedName("opus_params") var opusParams: OpusParams? = null
)

data class OpusParams(
        @SerializedName("channels")        var channels:        Int? = null,
        @SerializedName("clock_rate")      var clockRate:       Int? = null,
        @SerializedName("maxplaybackrate") var maxplaybackrate: Int? = null,
        @SerializedName("stereo")          var stereo:          Boolean? = null,
        @SerializedName("sprop_stereo")    var spropStereo:     Boolean? = null,
        @SerializedName("minptime")        var minptime:        Int? = null,
        @SerializedName("useinbandfec")    var useinbandfec:    Boolean? = null,
        @SerializedName("usedtx")          var usedtx:          Boolean? = null
)

data class IceServer(
        @SerializedName("urls")       val urls:       List<String>,
        @SerializedName("credential") val credential: String,
        @SerializedName("username")   val username:   String
)

data class OfferConfig(
        @SerializedName("iceServers")         val iceServers:         List<IceServer>,
        @SerializedName("iceTransportPolicy") val iceTransportPolicy: String
)

data class Encoding(
        @SerializedName("rid")                   val rid:                   String?,
        @SerializedName("active")                val active:                Boolean?,
        @SerializedName("maxBitrate")            val maxBitrate:            Int?,
        @SerializedName("maxFramerate")          val maxFramerate:          Int?,
        @SerializedName("scaleResolutionDownBy") val scaleResolutionDownBy: Double?
)

data class OfferMessage(
        @SerializedName("type")          val type:                      String = "offer",
        @SerializedName("sdp")           val sdp:                       String,
        @SerializedName("client_id")     val clientId:                  String,
        @SerializedName("connection_id") val connectionId:              String?,
        @SerializedName("metadata")      val metadata:                  Any?,
        @SerializedName("config")        val config:                    OfferConfig? = null,
        @SerializedName("encodings")     val encodings:                 List<Encoding>?,
        @SerializedName("data_channels") val dataChannels:              List<Map<String, Any>>? = null
)

data class SwitchedMessage(
        @SerializedName("type")                        val type:                      String = "switched",
        @SerializedName("ignore_disconnect_websocket") val ignoreDisconnectWebsocket: Boolean? = null
)

data class UpdateMessage(
        @SerializedName("type") val type: String = "update",
        @SerializedName("sdp")  val sdp:  String
)

data class ReOfferMessage(
        @SerializedName("type") val type: String = "re-offer",
        @SerializedName("sdp")  val sdp:  String
)

data class ReAnswerMessage(
        @SerializedName("type") val type: String = "re-answer",
        @SerializedName("sdp")  val sdp:  String
)

data class AnswerMessage(
        @SerializedName("type") val type: String = "answer",
        @SerializedName("sdp")  val sdp:  String
)

data class CandidateMessage(
        @SerializedName("type")      val type:      String = "candidate",
        @SerializedName("candidate") val candidate: String
)

data class PushMessage(
        @SerializedName("type") val type: String = "push",
        @SerializedName("data") var data: Any?   = null
)

data class ReqStatsMessage(
        @SerializedName("type") val type: String = "req-stats"
)

data class StatsMessage(
        @SerializedName("type")    val type: String = "stats",
        @SerializedName("reports") val reports: Any
)

data class NotificationMessage(
        @SerializedName("type")                           val type:                          String = "notify",
        @SerializedName("event_type")                     val eventType:                     String,
        @SerializedName("role")                           val role:                          String?,
        @SerializedName("client_id")                      val clientId:                      String,
        @SerializedName("connection_id")                  val connectionId:                  String?,
        @SerializedName("audio")                          val audio:                         Boolean?,
        @SerializedName("video")                          val video:                         Boolean?,
        @SerializedName("metadata")                       val metadata:                      Any?,
        @Deprecated("metadata_list は将来の Sora のリリースでフィールド名を data に変更する予定です。")
        @SerializedName("metadata_list")                  val metadataList:                  Any?,
        @SerializedName("minutes")                        val connectionTime:                Long?,
        @SerializedName("channel_connections")            val numberOfConnections:           Int?,
        @Deprecated("numberOfUpstreamConnections は 2021 年 6 月リリース予定の Sora にて廃止されます。")
        @SerializedName("channel_upstream_connections")   val numberOfUpstreamConnections:   Int?,
        @Deprecated("numberOfDownstreamConnections は 2021 年 6 月リリース予定の Sora にて廃止されます。")
        @SerializedName("channel_downstream_connections") val numberOfDownstreamConnections: Int?,
        @SerializedName("channel_sendrecv_connections")   val numberOfSendrecvConnections:   Int?,
        @SerializedName("channel_sendonly_connections")   val numberOfSendonlyConnections:   Int?,
        @SerializedName("channel_recvonly_connections")   val numberOfRecvonlyConnections:   Int?,
        @SerializedName("unstable_level")                 val unstableLevel:                 Int?,
        @SerializedName("channel_id")                     val channelId:                     String?,
        @SerializedName("spotlight_id")                   val spotlightId:                   String?,
        @SerializedName("fixed")                          val fixed:                         Boolean?,
        @SerializedName("authn_metadata")                 val authnMetadata:                 Any?,
        @SerializedName("authz_metadata")                 val authzMetadata:                 Any?,
        @SerializedName("data")                           val data:                          Any?,
        @SerializedName("turn_transport_type")            val turnTransportType:             String?,
)

data class DisconnectMessage(
        @SerializedName("type") val type: String = "disconnect"
)<|MERGE_RESOLUTION|>--- conflicted
+++ resolved
@@ -24,7 +24,6 @@
         @SerializedName("client_id")   val clientId:                  String? = null,
         @SerializedName("metadata")    val metadata:                  Any? = null,
         @SerializedName("signaling_notify_metadata")
-<<<<<<< HEAD
                                        val signalingNotifyMetadata:   Any? = null,
         @SerializedName("multistream") val multistream:               Boolean = false,
         @SerializedName("spotlight")   var spotlight:                 Any? = null,
@@ -32,7 +31,7 @@
                                        var spotlightNumber:           Int? = null,
         @SerializedName("simulcast")   var simulcast:                 Boolean? = false,
         @SerializedName("simulcast_rid")
-                                       var simulcastRid:              SimulcastRid? = null,
+                                       var simulcastRid:              String? = null,
         @SerializedName("video")       var video:                     Any? = null,
         @SerializedName("audio")       var audio:                     Any? = null,
         @SerializedName("sora_client") val soraClient:                String = SDKInfo.sdkInfo(),
@@ -44,21 +43,6 @@
                                        val dataChannelSignaling:      Boolean? = null,
         @SerializedName("ignore_disconnect_websocket")
                                        val ignoreDisconnectWebsocket: Boolean? = null
-=======
-                                       val signalingNotifyMetadata: Any? = null,
-        @SerializedName("multistream") val multistream:             Boolean = false,
-        @SerializedName("spotlight")   var spotlight:               Any? = null,
-        @SerializedName("spotlight_number") var spotlightNumber: Int? = null,
-        @SerializedName("simulcast")   var simulcast:               Boolean? = false,
-        @SerializedName("simulcast_rid") var simulcastRid: String? = null,
-        @SerializedName("video")       var video:                   Any? = null,
-        @SerializedName("audio")       var audio:                   Any? = null,
-        @SerializedName("sora_client") val soraClient:              String = SDKInfo.sdkInfo(),
-        @SerializedName("libwebrtc")   val libwebrtc:               String = SDKInfo.libwebrtcInfo(),
-        @SerializedName("environment") val environment:             String = SDKInfo.deviceInfo(),
-        @SerializedName("sdp")         val sdp:                     String? = null,
-        @SerializedName("sdp_error")   val sdp_error:               String? = null
->>>>>>> bdc85cb9
 )
 
 data class VideoSetting(
